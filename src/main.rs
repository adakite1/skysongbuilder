use std::{fs::File, io::Read, path::PathBuf, collections::{HashMap, HashSet, BTreeMap}, ops::RangeInclusive};

use colored::Colorize;
use dse::{dtype::{DSEError, ReadWrite}, swdl::{SWDL, SongBuilderFlags, sf2::DSPOptions, SampleInfo}, smdl::{midi::open_midi, SMDL}, opinionated_translators::sf2midi::{FromMIDIOnce, TrimmedSampleDataCopy, FromSF2Once}};
use fileutils::get_file_last_modified_date_with_default;
use indexmap::IndexMap;
use serde::{Serialize, Deserialize, Deserializer};
<<<<<<< HEAD
use soundfont::{data::SampleHeader, Preset, SoundFont2, Zone};
=======
use soundfont::SoundFont2;
>>>>>>> 7235d4a2

use crate::fileutils::open_file_overwrite_rw;

mod deserialize_with;
mod fileutils;

const VERSION: Option<&str> = option_env!("CARGO_PKG_VERSION");

#[derive(Debug, PartialEq, Serialize, Deserialize)]
#[serde(untagged)]
enum Song {
    Sf2AndMidi {
        mid: PathBuf,
        uses: Vec<String>
    },
    RawAudio {
        raw: PathBuf,
        loop_point: u32
    }
}

trait MergeDefaults {
    fn merge_defaults(&mut self, other: &Self);
    fn finalize(&mut self);
}

fn deserialize_resample_at<'de, D>(deserializer: D) -> Result<Option<(f64, bool)>, D::Error>
where D: Deserializer<'de> {
    let buf = String::deserialize(deserializer)?;

    if buf.trim().starts_with("times") {
        buf.trim()[5..].trim().parse().map_err(serde::de::Error::custom).map(|x| Some((x, true)))
    } else {
        buf.trim().parse().map_err(serde::de::Error::custom).map(|x| Some((x, false)))
    }
}
#[derive(Clone, Debug, PartialEq, Serialize, Deserialize)]
struct DSPConfig {
    resample_threshold: Option<f64>,
    #[serde(deserialize_with = "deserialize_resample_at")]
    resample_at: Option<(f64, bool)>,
    adpcm_encoder_lookahead: Option<u16>
}
impl Default for DSPConfig {
    fn default() -> Self {
        DSPConfig {
            resample_threshold: Some(0.0),
            resample_at: Some((1.0, true)),
            adpcm_encoder_lookahead: Some(3)
        }
    }
}
impl MergeDefaults for DSPConfig {
    fn merge_defaults(&mut self, other: &Self) {
        if self.resample_threshold.is_none() && other.resample_threshold.is_some() {
            self.resample_threshold = other.resample_threshold.clone();
        }
        if self.resample_at.is_none() && other.resample_at.is_some() {
            self.resample_at = other.resample_at.clone();
        }
        if self.adpcm_encoder_lookahead.is_none() && other.adpcm_encoder_lookahead.is_some() {
            self.adpcm_encoder_lookahead = other.adpcm_encoder_lookahead.clone();
        }
    }
    fn finalize(&mut self) {
        self.merge_defaults(&DSPConfig::default())
    }
}
impl DSPConfig {
    pub fn resample_threshold(&self) -> &f64 {
        self.resample_threshold.as_ref().expect("Failed to obtain option 'resample_threshold'! It's likely that 'finalize' was not called on the options.")
    }
    pub fn resample_at(&self) -> &(f64, bool) {
        self.resample_at.as_ref().expect("Failed to obtain option 'resample_at'! It's likely that 'finalize' was not called on the options.")
    }
    pub fn adpcm_encoder_lookahead(&self) -> &u16 {
        self.adpcm_encoder_lookahead.as_ref().expect("Failed to obtain option 'adpcm_encoder_lookahead'! It's likely that 'finalize' was not called on the options.")
    }
}

#[derive(Debug, PartialEq, Serialize, Deserialize)]
struct Shared {
    // SWD/SMD export
    mainbank: Option<PathBuf>,
    decoupled: Option<bool>,
    sample_rate_adjustment_curve: Option<usize>,
    pitch_adjust: Option<i64>,

    // General
    outputdir: Option<PathBuf>,
    dsp: Option<DSPConfig>,
    flags: Option<SongBuilderFlags>,
}
impl Default for Shared {
    fn default() -> Self {
        Shared {
            mainbank: None,
            decoupled: Some(false),
            sample_rate_adjustment_curve: Some(1),
            pitch_adjust: Some(0),
            outputdir: Some(PathBuf::from("./out")),
            dsp: Some(DSPConfig::default()),
            flags: Some(SongBuilderFlags::empty())
        }
    }
}
impl MergeDefaults for Shared {
    fn merge_defaults(&mut self, other: &Self) {
        if self.mainbank.is_none() && other.mainbank.is_some() {
            self.mainbank = other.mainbank.clone();
        }
        if self.decoupled.is_none() && other.decoupled.is_some() {
            self.decoupled = other.decoupled.clone();
        }
        if self.sample_rate_adjustment_curve.is_none() && other.sample_rate_adjustment_curve.is_some() {
            self.sample_rate_adjustment_curve = other.sample_rate_adjustment_curve.clone();
        }
        if self.pitch_adjust.is_none() && other.pitch_adjust.is_some() {
            self.pitch_adjust = other.pitch_adjust.clone();
        }
        if self.outputdir.is_none() && other.outputdir.is_some() {
            self.outputdir = other.outputdir.clone();
        }
        if self.dsp.is_none() && other.dsp.is_some() {
            self.dsp = other.dsp.clone();
        }
        if self.flags.is_none() && other.flags.is_some() {
            self.flags = other.flags.clone();
        }
    }
    fn finalize(&mut self) {
        self.merge_defaults(&Shared::default());
        if let Some(dsp) = self.dsp.as_mut() {
            dsp.merge_defaults(&DSPConfig::default());
        }
    }
}
impl Shared {
    pub fn mainbank(&self) -> &PathBuf {
        self.mainbank.as_ref().expect("Failed to obtain option 'mainbank'! It's likely that 'finalize' was not called on the options.")
    }
    pub fn decoupled(&self) -> &bool {
        self.decoupled.as_ref().expect("Failed to obtain option 'decoupled'! It's likely that 'finalize' was not called on the options.")
    }
    pub fn sample_rate_adjustment_curve(&self) -> &usize {
        self.sample_rate_adjustment_curve.as_ref().expect("Failed to obtain option 'sample_rate_adjustment_curve'! It's likely that 'finalize' was not called on the options.")
    }
    pub fn pitch_adjust(&self) -> &i64 {
        self.pitch_adjust.as_ref().expect("Failed to obtain option 'pitch_adjust'! It's likely that 'finalize' was not called on the options.")
    }
    pub fn outputdir(&self) -> &PathBuf {
        self.outputdir.as_ref().expect("Failed to obtain option 'outputdir'! It's likely that 'finalize' was not called on the options.")
    }
    pub fn dsp(&self) -> &DSPConfig {
        self.dsp.as_ref().expect("Failed to obtain option 'dsp'! It's likely that 'finalize' was not called on the options.")
    }
    pub fn flags(&self) -> &SongBuilderFlags {
        self.flags.as_ref().expect("Failed to obtain option 'flags'! It's likely that 'finalize' was not called on the options.")
    }
}
<<<<<<< HEAD

#[derive(Debug, PartialEq, Serialize, Deserialize)]
struct SongConfig {
    i: usize,
    #[serde(flatten)]
    song: Song,
    #[serde(flatten)]
    shared: Shared
}

#[derive(Debug, PartialEq, Serialize, Deserialize)]
struct SoundtrackConfig {
=======
const fn vcrange_default() -> RangeInclusive<i8> {
    0..=15
}
#[derive(Debug, PartialEq, Serialize, Deserialize)]
struct SoundtrackConfig {
    mainbank: Option<PathBuf>,
    #[serde(default = "decoupled_default")]
    decoupled: bool,
    #[serde(default = "flags_default")]
    flags: SongBuilderFlags,
    outputdir: PathBuf,
    dsp: DSPConfig,
    sample_rate_adjustment_curve: usize,
    pitch_adjust: i64,
    #[serde(default = "vcrange_default")]
    vcrange: RangeInclusive<i8>,
>>>>>>> 7235d4a2
    soundfonts: IndexMap<String, PathBuf>,
    songs: IndexMap<String, SongConfig>
}

fn main() -> Result<(), DSEError> {
    if let Ok(mut config_file) = File::open("./soundtrack.yml") {
        // Read in the configuration file
        let mut config_str = String::new();
        config_file.read_to_string(&mut config_str)?;
        let soundtrack_config: SoundtrackConfig = serde_yaml::from_str(&config_str).expect(&format!("{}Configuration file is not valid!", "Error: ".red()));
    
        // Read in all the soundfont files
        let mut soundfonts: HashMap<String, SoundFont2> = HashMap::new();
        for (name, path) in soundtrack_config.soundfonts.iter() {
            println!("[*] Opening soundfont {:?}", path);
            soundfonts.insert(name.clone(), SoundFont2::load(&mut File::open(path)?).map_err(|x| DSEError::SoundFontParseError(format!("{:?}", x)))?);
        }

        // =========== SMDL ===========

        let mut global_samples_used = HashSet::new();
        let mut global_song_usage_trackers = HashMap::new();

        for (name, song_config) in soundtrack_config.songs.iter() {
            println!("[*] Reading MIDI file {:?}", song_config.mid);
            let smf_source = std::fs::read(&song_config.mid)?;
            let smf = open_midi(&smf_source)?;

            let mut smdl = SMDL::default();
            let (song_preset_map, mut samples_used, mut instrument_mappings_used, _) = smdl.from_midi_once(&smf,
                get_file_last_modified_date_with_default(&song_config.mid)?,
                name,
                (0, 255),
                soundtrack_config.vcrange.clone(),
                &soundfonts,
                &song_config.uses)?;
            
            // Write to file
            smdl.write_to_file(&mut open_file_overwrite_rw(soundtrack_config.outputdir.join(format!("bgm{:04}.smd", song_config.i)))?)?;
        
            if !soundtrack_config.decoupled {
                global_samples_used.extend(samples_used.get_or_insert(HashSet::new()).iter().cloned());
                global_song_usage_trackers.insert(name.clone(), (song_preset_map, samples_used, instrument_mappings_used));
            } else {
                // =========== SWDL (decoupled) ===========

                let mut swdl = SWDL::default();
                let mut sample_mapping_information: HashMap<String, (HashMap<u16, u16>, BTreeMap<u16, SampleInfo>)> = HashMap::new();
                
                for soundfont_name in &song_config.uses {
                    let soundfont_path = &soundtrack_config.soundfonts.get(soundfont_name).ok_or(DSEError::Invalid(format!("Soundfont with name '{}' not found!", soundfont_name)))?;
                    let sf2 = soundfonts.get(soundfont_name).ok_or(DSEError::Invalid(format!("Soundfont with name '{}' not found!", soundfont_name)))?;
                    let (sample_rate, sample_rate_relative) = soundtrack_config.dsp.resample_at;
                    sample_mapping_information.insert(soundfont_name.clone(), swdl.trimmed_raw_sample_copy(soundfont_name,
                        &File::open(soundfont_path)?,
                        sf2,
                        DSPOptions {
                            resample_threshold: soundtrack_config.dsp.resample_threshold.round() as u32,
                            sample_rate,
                            sample_rate_relative,
                            adpcm_encoder_lookahead: soundtrack_config.dsp.adpcm_encoder_lookahead as i32
                        },
                        soundtrack_config.sample_rate_adjustment_curve,
                        soundtrack_config.pitch_adjust,
                        &samples_used.get_or_insert(HashSet::new()))?);
                }

                swdl.from_sf2_once(&soundfonts,
                    &song_config.uses,
                    get_file_last_modified_date_with_default(&song_config.mid)?,
                    name,
                    (0, 255),
                    soundtrack_config.vcrange.clone(),
                    soundtrack_config.sample_rate_adjustment_curve,
                    soundtrack_config.pitch_adjust,
                    &song_preset_map,
                    &sample_mapping_information,
                    &instrument_mappings_used.get_or_insert(HashSet::new()),
                    &samples_used.get_or_insert(HashSet::new()))?;
                
                swdl.save(&mut open_file_overwrite_rw(soundtrack_config.outputdir.join(format!("bgm{:04}.swd", song_config.i)))?, soundtrack_config.flags)?;
            }
        }

        // =========== MAIN BANK SWDL ===========

        if !soundtrack_config.decoupled {
            // Read in the main bank swd file
            let mut main_bank_swdl;
            if let Some(mainbank) = soundtrack_config.mainbank.as_ref() {
                main_bank_swdl = SWDL::load_path(&mainbank)?;
            } else {
                panic!("{}The `mainbank` path must be specified when running in non-decoupled mode!", "Error: ".red())
            }

            // Start patching in the SF2 files one by one into the main bank, keeping a record of how samples are mapped for each one
            let mut sample_mapping_information: HashMap<String, (HashMap<u16, u16>, BTreeMap<u16, SampleInfo>)> = HashMap::new();
            for (soundfont_name, sf2) in soundfonts.iter() {
                // If this check fails, that just means that this soundfont isn't used at all. Skip.
                println!("[*] Opening soundfont {:?} for patching", &soundtrack_config.soundfonts.get(soundfont_name).ok_or(DSEError::Invalid(format!("Soundfont with name '{}' not found!", soundfont_name)))?);
                let (sample_rate, sample_rate_relative) = soundtrack_config.dsp.resample_at;
                sample_mapping_information.insert(soundfont_name.clone(), main_bank_swdl.trimmed_raw_sample_copy(soundfont_name,
                    &File::open(&soundtrack_config.soundfonts.get(soundfont_name).ok_or(DSEError::Invalid(format!("Soundfont with name '{}' not found!", soundfont_name)))?)?,
                    sf2,
                    DSPOptions {
                        resample_threshold: soundtrack_config.dsp.resample_threshold.round() as u32,
                        sample_rate,
                        sample_rate_relative,
                        adpcm_encoder_lookahead: soundtrack_config.dsp.adpcm_encoder_lookahead as i32
                    },
                    soundtrack_config.sample_rate_adjustment_curve,
                    soundtrack_config.pitch_adjust,
                    &global_samples_used)?);
            }

            // Write
            main_bank_swdl.save(&mut open_file_overwrite_rw(soundtrack_config.outputdir.join("bgm.swd"))?, soundtrack_config.flags)?;

            for (name, song_config) in soundtrack_config.songs.iter() {
                // =========== SWDL ===========

                let mut swdl = SWDL::default();

                if let Some((song_preset_map, mut samples_used, mut instrument_mappings_used)) = global_song_usage_trackers.remove(name) {
                    swdl.from_sf2_once(&soundfonts,
                        &song_config.uses,
                        get_file_last_modified_date_with_default(&song_config.mid)?,
                        name,
                        (0, 255),
                        soundtrack_config.vcrange.clone(),
                        soundtrack_config.sample_rate_adjustment_curve,
                        soundtrack_config.pitch_adjust,
                        &song_preset_map,
                        &sample_mapping_information,
                        &instrument_mappings_used.get_or_insert(HashSet::new()),
                        &samples_used.get_or_insert(HashSet::new()))?;
                } else {
                    panic!("{}Internal usage tracking structs missing for song '{}'!", "Internal Error: ".red(), name);
                }
                
                swdl.save(&mut open_file_overwrite_rw(soundtrack_config.outputdir.join(format!("bgm{:04}.swd", song_config.i)))?, soundtrack_config.flags)?;
            }
        }
    } else {
        println!("{}Failed to find soundtrack.yml file!", "Error: ".red());
    }
    Ok(())
}<|MERGE_RESOLUTION|>--- conflicted
+++ resolved
@@ -5,11 +5,7 @@
 use fileutils::get_file_last_modified_date_with_default;
 use indexmap::IndexMap;
 use serde::{Serialize, Deserialize, Deserializer};
-<<<<<<< HEAD
 use soundfont::{data::SampleHeader, Preset, SoundFont2, Zone};
-=======
-use soundfont::SoundFont2;
->>>>>>> 7235d4a2
 
 use crate::fileutils::open_file_overwrite_rw;
 
@@ -170,7 +166,6 @@
         self.flags.as_ref().expect("Failed to obtain option 'flags'! It's likely that 'finalize' was not called on the options.")
     }
 }
-<<<<<<< HEAD
 
 #[derive(Debug, PartialEq, Serialize, Deserialize)]
 struct SongConfig {
@@ -183,24 +178,6 @@
 
 #[derive(Debug, PartialEq, Serialize, Deserialize)]
 struct SoundtrackConfig {
-=======
-const fn vcrange_default() -> RangeInclusive<i8> {
-    0..=15
-}
-#[derive(Debug, PartialEq, Serialize, Deserialize)]
-struct SoundtrackConfig {
-    mainbank: Option<PathBuf>,
-    #[serde(default = "decoupled_default")]
-    decoupled: bool,
-    #[serde(default = "flags_default")]
-    flags: SongBuilderFlags,
-    outputdir: PathBuf,
-    dsp: DSPConfig,
-    sample_rate_adjustment_curve: usize,
-    pitch_adjust: i64,
-    #[serde(default = "vcrange_default")]
-    vcrange: RangeInclusive<i8>,
->>>>>>> 7235d4a2
     soundfonts: IndexMap<String, PathBuf>,
     songs: IndexMap<String, SongConfig>
 }
